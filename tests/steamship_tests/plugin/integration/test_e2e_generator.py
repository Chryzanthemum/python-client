from steamship_tests import PLUGINS_PATH
from steamship_tests.utils.deployables import deploy_plugin
from steamship_tests.utils.fixtures import get_steamship_client

from steamship import Block, File, PluginInstance


def test_e2e_generator():
    client = get_steamship_client()
    parser_path = PLUGINS_PATH / "generators" / "test_generator.py"

    with deploy_plugin(client, parser_path, "generator") as (
        plugin,
        version,
        instance,
    ):
        test_doc = "Yo! Banana boy!"
        res = instance.generate(text=test_doc, append_output_to_file=False)
        res.wait()
        assert res.output is not None
        assert len(res.output.blocks) == 1
        assert res.output.blocks[0].text == "!yob ananaB !oY"


def test_e2e_generator_with_existing_file():
    client = get_steamship_client()
    parser_path = PLUGINS_PATH / "generators" / "test_generator.py"

    with deploy_plugin(client, parser_path, "generator") as (
        plugin,
        version,
        instance,
    ):

        # do an all-blocks test
        test_file = File.create(client, blocks=[Block(text="Yo! Banana boy!")])
        res = instance.generate(
            input_file_id=test_file.id, append_output_to_file=True, output_file_id=test_file.id
        )
        res.wait()
        assert res.output is not None
        assert len(res.output.blocks) == 1
        assert res.output.blocks[0].text == "!yob ananaB !oY"

        test_file.refresh()
        assert len(test_file.blocks) == 2
        assert test_file.blocks[1].text == "!yob ananaB !oY"

        # do a some-blocks test
        res = instance.generate(
            input_file_id=test_file.id,
            input_file_start_block_index=1,
            input_file_end_block_index=2,
            append_output_to_file=True,
            output_file_id=test_file.id,
        )
        res.wait()
        assert res.output is not None
        assert len(res.output.blocks) == 1
        assert res.output.blocks[0].text == "Yo! Banana boy!"

        test_file.refresh()
        assert len(test_file.blocks) == 3
        assert test_file.blocks[2].text == "Yo! Banana boy!"


<<<<<<< HEAD
def test_e2e_generator_runtime_parameters():
    client = get_steamship_client()
    parser_path = PLUGINS_PATH / "generators" / "test_generator.py"

    with deploy_plugin(client, parser_path, "generator") as (
        plugin,
        version,
        instance,
    ):
        # do an all-blocks test
        test_file = File.create(client, blocks=[Block(text="Yo! Banana boy!")])
        res = instance.generate(
            input_file_id=test_file.id,
            append_output_to_file=True,
            output_file_id=test_file.id,
            runtime_parameters={"test": "yes"},
        )
        res.wait()
        assert res.output is not None
        assert len(res.output.blocks) == 2
        assert res.output.blocks[0].text == "!yob ananaB !oY"
        assert res.output.blocks[1].text == '{"test": "yes"}'
=======
def test_generator_ephemeral_image_output():
    client = get_steamship_client()
    plugin_instance = PluginInstance.create(client, plugin_handle="test-image-generator")
    generate_task = plugin_instance.generate(text="This won't be used")

    generate_task.wait()
    assert generate_task.output is not None
    assert len(generate_task.output.blocks) == 1
    assert generate_task.output.blocks[0].content_url is not None
    data = generate_task.output.blocks[0].raw()
    assert data.decode("UTF-8") == "PRETEND THIS IS THE DATA OF AN IMAGE"
>>>>>>> f5b25f60
<|MERGE_RESOLUTION|>--- conflicted
+++ resolved
@@ -64,7 +64,6 @@
         assert test_file.blocks[2].text == "Yo! Banana boy!"
 
 
-<<<<<<< HEAD
 def test_e2e_generator_runtime_parameters():
     client = get_steamship_client()
     parser_path = PLUGINS_PATH / "generators" / "test_generator.py"
@@ -87,7 +86,8 @@
         assert len(res.output.blocks) == 2
         assert res.output.blocks[0].text == "!yob ananaB !oY"
         assert res.output.blocks[1].text == '{"test": "yes"}'
-=======
+
+
 def test_generator_ephemeral_image_output():
     client = get_steamship_client()
     plugin_instance = PluginInstance.create(client, plugin_handle="test-image-generator")
@@ -98,5 +98,4 @@
     assert len(generate_task.output.blocks) == 1
     assert generate_task.output.blocks[0].content_url is not None
     data = generate_task.output.blocks[0].raw()
-    assert data.decode("UTF-8") == "PRETEND THIS IS THE DATA OF AN IMAGE"
->>>>>>> f5b25f60
+    assert data.decode("UTF-8") == "PRETEND THIS IS THE DATA OF AN IMAGE"