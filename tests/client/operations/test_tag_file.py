from steamship import MimeTypes, DocTag, PluginInstance, Block
from steamship.base import Client
from steamship.base.response import TaskStatus

from tests.client.helpers import _random_name, _steamship

__copyright__ = "Steamship"
__license__ = "MIT"


# TODO: It should fail if the docs field is empty.
# TODO: It should fail if the file hasn't been converted.

def count_blocks_with_tag(blocks: [Block], tag_kind: str, tag_name: str):
    c = 0
    for block in blocks:
        if any([tag.kind == tag_kind and tag.name == tag_name for tag in block.tags]):
            c += 1
    return c

def count_tags(blocks: [Block], tag_kind: str, tag_name: str):
    c = 0
    for block in blocks:
        tag_matches = [1 if tag.kind == tag_kind and tag.name == tag_name else 0 for tag in block.tags]
        c += sum(tag_matches)
    return c

<<<<<<< HEAD
def tag_file(client: Client, parserInstanceHandle: str):
    name_a = "{}.mkd".format(_random_name())
=======
def parse_file(client: Client, parserInstanceHandle: str):
>>>>>>> b921fbf7
    T = "A Poem"
    P1_1 = "Roses are red."
    P1_2 = "Violets are blue."
    P2_1 = "Sugar is sweet, and I love you."

    CONTENT = "# {}\n\n{} {}\n\n{}".format(T, P1_1, P1_2, P2_1)

    a = client.upload(
        content=CONTENT,
        mimeType=MimeTypes.MKD
    ).data
    assert (a.id is not None)
    assert (a.mimeType == MimeTypes.MKD)

    a.blockify(pluginInstance="markdown-blockifier-default-1.0").wait()

    raw = a.raw()
    assert (raw.data.decode('utf-8') == CONTENT)


    # The following tests should be updated once the Tag query basics are merged.
    # Instead of querying and filtering, do a query with a tag filter
    q1 = a.query().data
    assert( count_blocks_with_tag(q1.blocks, DocTag.doc, DocTag.h1) == 1)
    assert (q1.blocks[0].text == T)

    # Instead of re-filtering previous result, do a new tag filter query
    assert (count_blocks_with_tag(q1.blocks, DocTag.doc, DocTag.paragraph) == 2)
    assert (q1.blocks[1].text == "{} {}".format(P1_1, P1_2))

    # The sentences aren't yet parsed out!
    # Instead of re-filtering again, do a new tag filter query
    assert (count_blocks_with_tag(q1.blocks, DocTag.doc, DocTag.sentence) == 0)

    # Now we parse
    task = a.tag(pluginInstance=parserInstanceHandle)
    assert (task.error is None)
    assert (task.task is not None)
    assert (task.task.state == TaskStatus.waiting)

    task.wait()
    assert (task.error is None)
    assert (task.task is not None)
    assert (task.task.state == TaskStatus.succeeded)

    # Now the sentences should be parsed!
    # Again, should rewrite these once tag queries are integrated
    q2 = a.query().data
    assert (count_tags(q2.blocks, DocTag.doc, DocTag.sentence) == 4)

    a.clear()

    q2 = a.query().data
    assert (len(q2.blocks) == 0)

    a.delete()


def test_parse_file():
    steamship = _steamship()
    parser = PluginInstance.create(steamship, pluginHandle='test-tagger').data
    tag_file(steamship, parser.handle)<|MERGE_RESOLUTION|>--- conflicted
+++ resolved
@@ -25,12 +25,7 @@
         c += sum(tag_matches)
     return c
 
-<<<<<<< HEAD
 def tag_file(client: Client, parserInstanceHandle: str):
-    name_a = "{}.mkd".format(_random_name())
-=======
-def parse_file(client: Client, parserInstanceHandle: str):
->>>>>>> b921fbf7
     T = "A Poem"
     P1_1 = "Roses are red."
     P1_2 = "Violets are blue."
